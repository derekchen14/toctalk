--- conflicted
+++ resolved
@@ -15,15 +15,11 @@
 from datasets import load_dataset
 from utils.helpers import get_checkpoint, make_conversation, get_device_info, get_model_name
 from utils.arguments import parse_arguments
-<<<<<<< HEAD
 from utils.rewards import format_reward, equation_reward_func, length_penalty_func, accuracy_reward
+from utils.callbacks import RewardMetricsCallback
 
 os.environ["HF_HUB_DISABLE_IMPLICIT_TOKEN"] = "1"
 os.environ["TRANSFORMERS_OFFLINE"] = "1"  # Force offline mode
-=======
-from utils.rewards import reasoning_format_reward, equation_reward_func, length_penalty_func, accuracy_reward
-from utils.callbacks import RewardMetricsCallback
->>>>>>> 60ba004e
 
 ########################
 # Setup logging
@@ -130,27 +126,8 @@
         tokenizer=tokenizer, callbacks=[callback]
     )
   elif args.method == "grpo":
-<<<<<<< HEAD
-    reward_functions = [format_reward, accuracy_reward]
-
-    # Add a callback to log sample completions for debugging
-    from transformers import TrainerCallback
-    class LogCompletionCallback(TrainerCallback):
-        def on_step_end(self, args, state, control, **kwargs):
-            if state.global_step % 10 == 0 and hasattr(kwargs.get('model'), '_last_completions'):
-                logger.info(f"\n=== Sample completions at step {state.global_step} ===")
-                completions = kwargs.get('model')._last_completions[:2]  # Log first 2
-                for i, comp in enumerate(completions):
-                    logger.info(f"Completion {i} type: {type(comp)}")
-                    logger.info(f"Completion {i} content: {comp}")
-
-    trainer = GRPOTrainer(model=model, reward_funcs=reward_functions, args=training_config,
-        train_dataset=dataset['train'], processing_class=tokenizer,
-        callbacks=[LogCompletionCallback()]
-=======
     trainer = GRPOTrainer(model=model, reward_funcs=reward_functions, args=training_config,
         train_dataset=dataset['train'], callbacks=[callback]
->>>>>>> 60ba004e
     )
 
   # Training loop
@@ -251,13 +228,10 @@
       dataloader_pin_memory=device_info['pin_memory'],
       dataset_text_field="text",  # Hardcoded default
       packing=True,  # Hardcoded default
-<<<<<<< HEAD
       hub_model_id=None,
-=======
       report_to=report_to,
       logging_dir=logging_dir,
       run_name=experiment_name,
->>>>>>> 60ba004e
     )
 
   elif args.method == "grpo":
@@ -267,13 +241,7 @@
         remove_unused_columns=False,  # to access the solution column in accuracy_reward
         gradient_accumulation_steps=args.grad_accum_steps,
         num_train_epochs=args.num_train_epochs,
-<<<<<<< HEAD
-        bf16=True, report_to=[],    # Disable tensorboard
-        push_to_hub=False, hub_model_id=None,  # stop talking to huggingface
-        hub_strategy="end",
-=======
         report_to=report_to, bf16=True, push_to_hub=False,
->>>>>>> 60ba004e
         max_completion_length=args.max_completion_length,
         num_generations=args.num_generations,
         max_prompt_length=args.max_prompt_length,
